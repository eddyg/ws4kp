--- conflicted
+++ resolved
@@ -5,12 +5,6 @@
 import WeatherDisplay from './weatherdisplay.mjs';
 import { registerDisplay, timeZone } from './navigation.mjs';
 import * as utils from './radar-utils.mjs';
-<<<<<<< HEAD
-import { rewriteUrl } from './utils/url-rewrite.mjs';
-import { debugFlag } from './utils/debug.mjs';
-import { version } from './progress.mjs';
-=======
->>>>>>> 15107ffe
 import setTiles from './radar-tiles.mjs';
 import processRadar from './radar-processor.mjs';
 
@@ -143,13 +137,13 @@
 		});
 
 		// Load the most recent doppler radar images.
-<<<<<<< HEAD
 		try {
-			const radarInfo = await Promise.all(urls.map(async (url, index) => {
-				const processedRadar = await this.workers[index].processRadar({
-					url: rewriteUrl(url).toString(), // Apply URL rewriting for caching; convert to string for worker
+			const radarInfo = await Promise.all(urls.map(async (url) => {
+				const processedRadar = await processRadar({
+					url,
+					RADAR_HOST,
+					OVERRIDES,
 					radarSourceXY,
-					debug: debugFlag('radar'),
 				});
 
 				// store the time
@@ -166,15 +160,7 @@
 					zone: 'UTC',
 				}).setZone(timeZone());
 
-				const onscreenCanvas = document.createElement('canvas');
-				onscreenCanvas.width = processedRadar.width;
-				onscreenCanvas.height = processedRadar.height;
-				const onscreenContext = onscreenCanvas.getContext('bitmaprenderer');
-				onscreenContext.transferFromImageBitmap(processedRadar);
-
-				const dataUrl = onscreenCanvas.toDataURL();
-
-				const elem = this.fillTemplate('frame', { map: { type: 'img', src: dataUrl } });
+				const elem = this.fillTemplate('frame', { map: { type: 'img', src: processedRadar } });
 				return {
 					time,
 					elem,
@@ -196,47 +182,6 @@
 			this.timing.totalScreens = 0;
 			if (this.isEnabled) this.setStatus(STATUS.failed);
 		}
-=======
-		const radarInfo = await Promise.all(urls.map(async (url) => {
-			const processedRadar = await processRadar({
-				url,
-				RADAR_HOST,
-				OVERRIDES,
-				radarSourceXY,
-			});
-
-			// store the time
-			const timeMatch = url.match(/_(\d{4})(\d\d)(\d\d)(\d\d)(\d\d)\./);
-
-			const [, year, month, day, hour, minute] = timeMatch;
-			const time = DateTime.fromObject({
-				year,
-				month,
-				day,
-				hour,
-				minute,
-			}, {
-				zone: 'UTC',
-			}).setZone(timeZone());
-
-			const elem = this.fillTemplate('frame', { map: { type: 'img', src: processedRadar } });
-			return {
-				time,
-				elem,
-			};
-		}));
-
-		// put the elements in the container
-		const scrollArea = this.elem.querySelector('.scroll-area');
-		scrollArea.innerHTML = '';
-		scrollArea.append(...radarInfo.map((r) => r.elem));
-
-		// set max length
-		this.timing.totalScreens = radarInfo.length;
-
-		this.times = radarInfo.map((radar) => radar.time);
-		this.setStatus(STATUS.loaded);
->>>>>>> 15107ffe
 	}
 
 	async drawCanvas() {
@@ -256,50 +201,5 @@
 	}
 }
 
-<<<<<<< HEAD
-// create a radar worker with helper functions
-const radarWorker = () => {
-	// create the worker
-	const worker = new Worker(`/resources/radar-worker.mjs?_=${version()}`, { type: 'module' });
-
-	const processRadar = (data) => new Promise((resolve, reject) => {
-		if (debugFlag('radar')) {
-			console.log('[RADAR-MAIN] Posting to worker at:', new Date().toISOString(), 'File:', data.url.split('/').pop());
-		}
-		// prepare for done message
-		worker.onmessage = (e) => {
-			if (debugFlag('radar')) {
-				console.log('[RADAR-MAIN] Received from worker at:', new Date().toISOString(), 'Data type:', e?.data?.constructor?.name);
-			}
-			if (e?.data?.error) {
-				console.warn('[RADAR-MAIN] Worker error:', e.data.message);
-				// Worker encountered an error
-				reject(new Error(e.data.message));
-			} else if (e?.data instanceof Error) {
-				console.warn('[RADAR-MAIN] Worker exception:', e.data);
-				reject(e.data);
-			} else if (e?.data instanceof ImageBitmap) {
-				if (debugFlag('radar')) {
-					console.log('[RADAR-MAIN] Successfully received ImageBitmap, size:', e.data.width, 'x', e.data.height);
-				}
-				resolve(e.data);
-			}
-		};
-
-		// start up the worker
-		worker.postMessage({
-			...data,
-			debug: debugFlag('radar'),
-		});
-	});
-
-	// return the object
-	return {
-		processRadar,
-	};
-};
-
-=======
->>>>>>> 15107ffe
 // register display
 registerDisplay(new Radar(11, 'radar'));