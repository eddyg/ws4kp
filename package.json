--- conflicted
+++ resolved
@@ -1,45 +1,4 @@
 {
-<<<<<<< HEAD
-  "name": "ws4kp",
-  "version": "4.1.5",
-  "description": "Welcome to the WeatherStar 4000+ project page!",
-  "main": "index.js",
-  "scripts": {
-    "test": "echo \"Error: no test specified\" && exit 1"
-  },
-  "repository": {
-    "type": "git",
-    "url": "git+https://github.com/netbymatt/ws4kp.git"
-  },
-  "author": "Matt Walsh",
-  "license": "MIT",
-  "bugs": {
-    "url": "https://github.com/netbymatt/ws4kp/issues"
-  },
-  "homepage": "https://github.com/netbymatt/ws4kp#readme",
-  "devDependencies": {
-    "del": "^6.0.0",
-    "ejs": "^3.1.5",
-    "eslint": "^8.10.0",
-    "eslint-config-airbnb-base": "^15.0.0",
-    "eslint-plugin-import": "^2.22.1",
-    "express": "^4.17.1",
-    "gulp": "^4.0.2",
-    "gulp-clean-css": "^4.3.0",
-    "gulp-concat": "^2.6.1",
-    "gulp-ejs": "^5.1.0",
-    "gulp-htmlmin": "^5.0.1",
-    "gulp-rename": "^2.0.0",
-    "gulp-s3-upload": "^1.7.3",
-    "gulp-terser": "^2.0.0",
-    "jquery": "^3.6.0",
-    "jquery-touchswipe": "^1.6.19",
-    "luxon": "^3.0.0",
-    "nosleep.js": "^0.12.0",
-    "suncalc": "^1.8.0",
-    "swiped-events": "^1.1.4"
-  }
-=======
 	"name": "ws4kp",
 	"version": "5.0.0",
 	"description": "Welcome to the WeatherStar 4000+ project page!",
@@ -85,5 +44,4 @@
 		"eslint": "^8.21.0",
 		"eslint-plugin-import": "^2.26.0"
 	}
->>>>>>> 304fa6a6
 }