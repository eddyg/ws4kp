/* eslint-disable import/no-extraneous-dependencies */
import 'dotenv/config';
import {
	src, dest, series, parallel,
} from 'gulp';
import concat from 'gulp-concat';
import terser from 'gulp-terser';
import ejs from 'gulp-ejs';
import rename from 'gulp-rename';
import htmlmin from 'gulp-html-minifier-terser';
import { deleteAsync } from 'del';
import s3Upload from 'gulp-s3-uploader';
import webpack from 'webpack-stream';
import TerserPlugin from 'terser-webpack-plugin';
import { readFile } from 'fs/promises';
import file from 'gulp-file';
import { CloudFrontClient, CreateInvalidationCommand } from '@aws-sdk/client-cloudfront';
import OVERRIDES from '../src/overrides.mjs';

// get cloudfront
import reader from '../src/playlist-reader.mjs';

const clean = () => deleteAsync(['./dist/**/*', '!./dist/readme.txt']);

const cloudfront = new CloudFrontClient({ region: 'us-east-1' });

const RESOURCES_PATH = './dist/resources';

// Data is now injected server-side, no need to bundle separate data files

const webpackOptions = {
	mode: 'production',
	output: {
		filename: 'ws.min.js',
	},
	resolve: {
		roots: ['./'],
	},
	optimization: {
		minimize: true,
		minimizer: [
			new TerserPlugin({
				extractComments: false,
				terserOptions: {
					// sourceMap: true,
					format: {
						comments: false,
					},
				},
			}),
		],
	},
};

const jsVendorSources = [
	'server/scripts/vendor/auto/nosleep.js',
	'server/scripts/vendor/auto/swiped-events.js',
	'server/scripts/vendor/auto/suncalc.js',
];

// Copy metar-taf-parser separately since it's an ES module with locale dependencies
const metarVendorSources = [
	'server/scripts/vendor/auto/metar-taf-parser.mjs',
	'server/scripts/vendor/auto/locale/en.js',
];

const copyMetarVendor = () => src(metarVendorSources, { base: 'server/scripts/vendor/auto' })
	.pipe(dest(`${RESOURCES_PATH}/vendor/auto`));

const compressJsVendor = () => src(jsVendorSources)
	.pipe(concat('vendor.min.js'))
	.pipe(terser())
	.pipe(dest(RESOURCES_PATH));

const mjsSources = [
	'server/scripts/modules/currentweatherscroll.mjs',
	'server/scripts/modules/hazards.mjs',
	'server/scripts/modules/currentweather.mjs',
	'server/scripts/modules/almanac.mjs',
	'server/scripts/modules/spc-outlook.mjs',
	'server/scripts/modules/icons.mjs',
	'server/scripts/modules/extendedforecast.mjs',
	'server/scripts/modules/hourly.mjs',
	'server/scripts/modules/hourly-graph.mjs',
	'server/scripts/modules/latestobservations.mjs',
	'server/scripts/modules/localforecast.mjs',
	'server/scripts/modules/radar.mjs',
	'server/scripts/modules/regionalforecast.mjs',
	'server/scripts/modules/travelforecast.mjs',
	'server/scripts/modules/progress.mjs',
	'server/scripts/modules/media.mjs',
	'server/scripts/index.mjs',
];

const buildJs = () => src(mjsSources)
	.pipe(webpack(webpackOptions))
	.pipe(dest(RESOURCES_PATH));

const cssSources = [
	'server/styles/main.css',
];
const copyCss = () => src(cssSources)
	.pipe(concat('ws.min.css'))
	.pipe(dest(RESOURCES_PATH));

const htmlSources = [
	'views/*.ejs',
];
const compressHtml = async () => {
	const packageJson = await readFile('package.json');
	const { version } = JSON.parse(packageJson);

	return src(htmlSources)
		.pipe(ejs({
			production: version,
			serverAvailable: false,
			version,
			OVERRIDES,
			query: {},
		}))
		.pipe(rename({ extname: '.html' }))
		.pipe(htmlmin({ collapseWhitespace: true }))
		.pipe(dest('./dist'));
};

const otherFiles = [
	'server/robots.txt',
	'server/manifest.json',
	'server/music/**/*.mp3',
];
const copyOtherFiles = () => src(otherFiles, { base: 'server/', encoding: false })
	.pipe(dest('./dist'));

// Copy JSON data files for static hosting
const copyDataFiles = () => src([
	'datagenerators/output/travelcities.json',
	'datagenerators/output/regionalcities.json',
	'datagenerators/output/stations.json',
]).pipe(dest('./dist/data'));

const s3 = s3Upload({
	useIAM: true,
}, {
	region: 'us-east-1',
});
const uploadSources = [
	'dist/**',
	'!dist/**/*.map',
	'!dist/images/**/*',
	'!dist/fonts/**/*',
];

const uploadCreator = (bucket) => () => src(uploadSources, { base: './dist', encoding: false })
	.pipe(s3({
		Bucket: bucket,
		StorageClass: 'STANDARD',
		maps: {
			CacheControl: (keyname) => {
				if (keyname.indexOf('index.html') > -1) return 'max-age=300'; // 10 minutes
				if (keyname.indexOf('.mp3') > -1) return 'max-age=31536000'; // 1 year for mp3 files
				return 'max-age=2592000'; // 1 month
			},
		},
	}));

const imageSources = [
	'server/fonts/**',
	'server/images/**',
	'!server/images/gimp/**',
];

const upload = uploadCreator(process.env.BUCKET);
const uploadPreview = uploadCreator(process.env.BUCKET_PREVIEW);

const uploadImagesCreator = (bucket) => () => src(imageSources, { base: './server', encoding: false })
	.pipe(
		s3({
			Bucket: bucket,
			StorageClass: 'STANDARD',
			maps: {
				CacheControl: () => 'max-age=31536000',
			},
		}),
	);

const uploadImages = uploadImagesCreator(process.env.BUCKET);
const uploadImagesPreview = uploadImagesCreator(process.env.BUCKET_PREVIEW);

const copyImageSources = () => src(imageSources, { base: './server', encoding: false })
	.pipe(dest('./dist'));

const invalidateCreator = (distributionId) => () => cloudfront.send(new CreateInvalidationCommand({
	DistributionId: distributionId,
	InvalidationBatch: {
		CallerReference: (new Date()).toLocaleString(),
		Paths: {
			Quantity: 1,
			Items: ['/*'],
		},
	},
}));

const invalidate = invalidateCreator(process.env.DISTRIBUTION_ID);
const invalidatePreview = invalidateCreator(process.env.DISTRIBUTION_ID_PREVIEW);

const buildPlaylist = async () => {
	const availableFiles = await reader();
	const playlist = { availableFiles };
	return file('playlist.json', JSON.stringify(playlist)).pipe(dest('./dist'));
};

<<<<<<< HEAD
const buildDist = series(clean, parallel(buildJs, buildWorkers, compressJsVendor, copyMetarVendor, copyCss, compressHtml, copyOtherFiles, copyDataFiles, copyImageSources, buildPlaylist));
=======
const buildDist = series(clean, parallel(buildJs, compressJsData, compressJsVendor, copyCss, compressHtml, copyOtherFiles, copyImageSources, buildPlaylist));
>>>>>>> 15107ffe

// upload_images could be in parallel with upload, but _images logs a lot and has little changes
// by running upload last the majority of the changes will be at the bottom of the log for easy viewing
const publishFrontend = series(buildDist, uploadImages, upload, invalidate);
const stageFrontend = series(buildDist, uploadImagesPreview, uploadPreview, invalidatePreview);

export default publishFrontend;

export {
	buildDist,
	invalidate,
	stageFrontend,
};<|MERGE_RESOLUTION|>--- conflicted
+++ resolved
@@ -26,7 +26,7 @@
 
 const RESOURCES_PATH = './dist/resources';
 
-// Data is now injected server-side, no need to bundle separate data files
+// Data is now served as JSON files to avoid redundancy
 
 const webpackOptions = {
 	mode: 'production',
@@ -209,11 +209,7 @@
 	return file('playlist.json', JSON.stringify(playlist)).pipe(dest('./dist'));
 };
 
-<<<<<<< HEAD
-const buildDist = series(clean, parallel(buildJs, buildWorkers, compressJsVendor, copyMetarVendor, copyCss, compressHtml, copyOtherFiles, copyDataFiles, copyImageSources, buildPlaylist));
-=======
-const buildDist = series(clean, parallel(buildJs, compressJsData, compressJsVendor, copyCss, compressHtml, copyOtherFiles, copyImageSources, buildPlaylist));
->>>>>>> 15107ffe
+const buildDist = series(clean, parallel(buildJs, compressJsVendor, copyMetarVendor, copyCss, compressHtml, copyOtherFiles, copyDataFiles, copyImageSources, buildPlaylist));
 
 // upload_images could be in parallel with upload, but _images logs a lot and has little changes
 // by running upload last the majority of the changes will be at the bottom of the log for easy viewing
