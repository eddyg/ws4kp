--- conflicted
+++ resolved
@@ -183,11 +183,8 @@
 // upload_images could be in parallel with upload, but _images logs a lot and has little changes
 // by running upload last the majority of the changes will be at the bottom of the log for easy viewing
 const publishFrontend = series(buildDist, uploadImages, upload, invalidate);
-<<<<<<< HEAD
-=======
 
 export default publishFrontend;
->>>>>>> ce99fc16
 
 export {
 	buildDist,
